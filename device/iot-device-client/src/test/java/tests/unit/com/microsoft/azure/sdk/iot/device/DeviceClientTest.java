// Copyright (c) Microsoft. All rights reserved.
// Licensed under the MIT license. See LICENSE file in the project root for full license information.

package tests.unit.com.microsoft.azure.sdk.iot.device;

import com.microsoft.azure.sdk.iot.device.*;
import com.microsoft.azure.sdk.iot.device.DeviceTwin.*;
import com.microsoft.azure.sdk.iot.device.auth.IotHubSasToken;
import mockit.Deencapsulation;
import mockit.Mocked;
import mockit.NonStrictExpectations;
import mockit.Verifications;

import com.microsoft.azure.sdk.iot.device.fileupload.FileUpload;
import org.junit.Test;

import java.io.IOException;
import java.io.InputStream;
import java.net.URISyntaxException;
import java.util.HashMap;
import java.util.Map;
import java.util.Set;

import static junit.framework.TestCase.fail;

/**
 * Unit tests for DeviceClient.
 */
public class DeviceClientTest
{
    @Mocked
    DeviceClientConfig mockConfig;

    @Mocked
    IotHubConnectionString mockIotHubConnectionString;

    @Mocked
    DeviceIO mockDeviceIO;

    @Mocked
    IotHubSasToken mockIoTHubSasToken;


    private static long SEND_PERIOD_MILLIS = 10L;
    private static long RECEIVE_PERIOD_MILLIS_AMQPS = 10L;
    private static long RECEIVE_PERIOD_MILLIS_HTTPS = 25*60*1000; /*25 minutes*/

    private void deviceClientInstanceExpectation(final String connectionString, final IotHubClientProtocol protocol)
    {
        final long receivePeriod;
        switch (protocol)
        {
            case HTTPS:
                receivePeriod = RECEIVE_PERIOD_MILLIS_HTTPS;
                break;
            default:
                receivePeriod = RECEIVE_PERIOD_MILLIS_AMQPS;
                break;
        }

        new NonStrictExpectations()
        {
            {
                Deencapsulation.newInstance(IotHubConnectionString.class, connectionString);
                result = mockIotHubConnectionString;
                Deencapsulation.newInstance(DeviceClientConfig.class, mockIotHubConnectionString);
                result = mockConfig;
                Deencapsulation.newInstance(DeviceIO.class,
                        mockConfig, protocol, SEND_PERIOD_MILLIS, receivePeriod);
                result = mockDeviceIO;
            }
        };
    }

    /* Tests_SRS_DEVICECLIENT_21_001: [The constructor shall interpret the connection string as a set of key-value pairs delimited by ';', using the object IotHubConnectionString.] */
    /* Tests_SRS_DEVICECLIENT_21_002: [The constructor shall initialize the IoT Hub transport for the protocol specified, creating a instance of the deviceIO.] */
    /* Tests_SRS_DEVICECLIENT_21_003: [The constructor shall save the connection configuration using the object DeviceClientConfig.] */
    @Test
    public void constructorSuccess() throws URISyntaxException
    {
        // arrange
        final String connString =
                "HostName=iothub.device.com;CredentialType=SharedAccessKey;CredentialScope=Device;DeviceId=testdevice;SharedAccessKey=adjkl234j52=;";
        final IotHubClientProtocol protocol = IotHubClientProtocol.AMQPS;

        // act
        new DeviceClient(connString, protocol);

        // assert
        new Verifications()
        {
            {
                Deencapsulation.newInstance(IotHubConnectionString.class, connString);
                times = 1;
                new DeviceClientConfig((IotHubConnectionString)any);
                times = 1;
                Deencapsulation.newInstance("com.microsoft.azure.sdk.iot.device.DeviceIO",
                        new Class[] {DeviceClientConfig.class, IotHubClientProtocol.class, long.class, long.class},
                        (DeviceClientConfig)any, protocol, SEND_PERIOD_MILLIS, RECEIVE_PERIOD_MILLIS_AMQPS);
                times = 1;
            }
        };
    }

    /* Tests_SRS_DEVICECLIENT_21_004: [If the connection string is null or empty, the function shall throw an IllegalArgumentException.] */
    @Test (expected = IllegalArgumentException.class)
    public void constructorNullConnectionStringThrows() throws URISyntaxException
    {
        // arrange
        final String connString = null;
        final IotHubClientProtocol protocol = IotHubClientProtocol.AMQPS;

        // act
        new DeviceClient(connString, protocol);
    }

    /* Tests_SRS_DEVICECLIENT_21_004: [If the connection string is null or empty, the function shall throw an IllegalArgumentException.] */
    @Test (expected = IllegalArgumentException.class)
    public void constructorEmptyConnectionStringThrows() throws URISyntaxException
    {
        // arrange
        final String connString = "";
        final IotHubClientProtocol protocol = IotHubClientProtocol.AMQPS;

        // act
        new DeviceClient(connString, protocol);
    }

    /* Tests_SRS_DEVICECLIENT_21_005: [If protocol is null, the function shall throw an IllegalArgumentException.] */
    @Test (expected = IllegalArgumentException.class)
    public void constructorNullProtocolThrows() throws URISyntaxException
    {
        // arrange
        final String connString =
                "HostName=iothub.device.com;CredentialType=SharedAccessKey;CredentialScope=Device;DeviceId=testdevice;SharedAccessKey=adjkl234j52=;";
        final IotHubClientProtocol protocol = null;

        // act
        new DeviceClient(connString, protocol);
    }

    /* Tests_SRS_DEVICECLIENT_21_001: [The constructor shall interpret the connection string as a set of key-value pairs delimited by ';', using the object IotHubConnectionString.] */
    @Test
    public void constructorBadConnectionStringThrows() throws URISyntaxException
    {
        // arrange
        final String connString =
                "HostName=iothub.device.com;CredentialType=SharedAccessKey;CredentialScope=Device;DeviceId=testdevice;SharedAccessKey=adjkl234j52=;";
        final IotHubClientProtocol protocol = IotHubClientProtocol.AMQPS;
        new NonStrictExpectations()
        {
            {
                Deencapsulation.newInstance(IotHubConnectionString.class, connString);
                result = new IllegalArgumentException();
            }
        };

        // act
        try
        {
            new DeviceClient(connString, protocol);
        }
        catch (IllegalArgumentException expected)
        {
            // Don't do anything, throw expected.
        }

        // assert
        new Verifications()
        {
            {
                Deencapsulation.newInstance(IotHubConnectionString.class, connString);
                times = 1;
                new DeviceClientConfig((IotHubConnectionString)any);
                times = 0;
                Deencapsulation.newInstance("com.microsoft.azure.sdk.iot.device.DeviceIO",
                        new Class[] {DeviceClientConfig.class, IotHubClientProtocol.class, long.class, long.class},
                        (DeviceClientConfig)any, protocol, SEND_PERIOD_MILLIS, RECEIVE_PERIOD_MILLIS_AMQPS);
                times = 0;
            }
        };
    }

    /* Tests_SRS_DEVICECLIENT_21_002: [The constructor shall initialize the IoT Hub transport for the protocol specified, creating a instance of the deviceIO.] */
    @Test
    public void constructorBadDeviceIOThrows() throws URISyntaxException
    {
        // arrange
        final String connString =
                "HostName=iothub.device.com;CredentialType=SharedAccessKey;CredentialScope=Device;DeviceId=testdevice;SharedAccessKey=adjkl234j52=;";
        final IotHubClientProtocol protocol = IotHubClientProtocol.AMQPS;
        new NonStrictExpectations()
        {
            {
                Deencapsulation.newInstance("com.microsoft.azure.sdk.iot.device.DeviceIO",
                        new Class[] {DeviceClientConfig.class, IotHubClientProtocol.class, long.class, long.class},
                        (DeviceClientConfig)any, protocol, SEND_PERIOD_MILLIS, RECEIVE_PERIOD_MILLIS_AMQPS);
                result = new IllegalArgumentException();
            }
        };

        // act
        try
        {
            new DeviceClient(connString, protocol);
        }
        catch (IllegalArgumentException expected)
        {
            // Don't do anything, throw expected.
        }

        // assert
        new Verifications()
        {
            {
                Deencapsulation.newInstance(IotHubConnectionString.class, connString);
                times = 1;
                new DeviceClientConfig((IotHubConnectionString)any);
                times = 1;
                Deencapsulation.newInstance("com.microsoft.azure.sdk.iot.device.DeviceIO",
                        new Class[] {DeviceClientConfig.class, IotHubClientProtocol.class, long.class, long.class},
                        (DeviceClientConfig)any, protocol, SEND_PERIOD_MILLIS, RECEIVE_PERIOD_MILLIS_AMQPS);
                times = 1;
            }
        };
    }

    /* Tests_SRS_DEVICECLIENT_21_003: [The constructor shall save the connection configuration using the object DeviceClientConfig.] */
    @Test
    public void constructorBadDeviceClientConfigThrows() throws URISyntaxException
    {
        // arrange
        final String connString =
                "HostName=iothub.device.com;CredentialType=SharedAccessKey;CredentialScope=Device;DeviceId=testdevice;SharedAccessKey=adjkl234j52=;";
        final IotHubClientProtocol protocol = IotHubClientProtocol.AMQPS;
        new NonStrictExpectations()
        {
            {
                new DeviceClientConfig((IotHubConnectionString)any);
                result = new IllegalArgumentException();
            }
        };

        // act
        try
        {
            new DeviceClient(connString, protocol);
        }
        catch (IllegalArgumentException expected)
        {
            // Don't do anything, throw expected.
        }

        // assert
        new Verifications()
        {
            {
                Deencapsulation.newInstance(IotHubConnectionString.class, connString);
                times = 1;
                new DeviceClientConfig((IotHubConnectionString)any);
                times = 1;
                Deencapsulation.newInstance("com.microsoft.azure.sdk.iot.device.DeviceIO",
                        new Class[] {DeviceClientConfig.class, IotHubClientProtocol.class, long.class, long.class},
                        (DeviceClientConfig)any, protocol, SEND_PERIOD_MILLIS, RECEIVE_PERIOD_MILLIS_AMQPS);
                times = 0;
            }
        };
    }

    /* Tests_SRS_DEVICECLIENT_21_006: [The open shall open the deviceIO connection.] */
    @Test
    public void openOpensTransportSuccess() throws IOException, URISyntaxException
    {
        // arrange
        final String connString = "HostName=iothub.device.com;CredentialType=SharedAccessKey;DeviceId=testdevice;"
                        + "SharedAccessKey=adjkl234j52=";
        final IotHubClientProtocol protocol = IotHubClientProtocol.AMQPS;
        DeviceClient client = new DeviceClient(connString, protocol);

        // act
        client.open();

        // assert
        new Verifications()
        {
            {
                mockDeviceIO.open();
                times = 1;
            }
        };
    }

    /* Tests_SRS_DEVICECLIENT_21_007: [If the opening a connection via deviceIO is not successful, the open shall throw IOException.] */
    @Test
    public void openBadOpensTransportThrows() throws IOException, URISyntaxException
    {
        // arrange
        final String connString = "HostName=iothub.device.com;CredentialType=SharedAccessKey;DeviceId=testdevice;"
                + "SharedAccessKey=adjkl234j52=";
        final IotHubClientProtocol protocol = IotHubClientProtocol.AMQPS;
        new NonStrictExpectations()
        {
            {
                mockDeviceIO.open();
                result = new IOException();
            }
        };
        DeviceClient client = new DeviceClient(connString, protocol);

        // act
        try
        {
            client.open();
        }
        catch (IOException expected)
        {
            // Don't do anything, throw expected.
        }

        // assert
        new Verifications()
        {
            {
                mockDeviceIO.open();
                times = 1;
            }
        };
    }

    /* Tests_SRS_DEVICECLIENT_11_040: [The function shall finish all ongoing tasks.] */
    /* Tests_SRS_DEVICECLIENT_11_041: [The function shall cancel all recurring tasks.] */
    /* Tests_SRS_DEVICECLIENT_21_042: [The close shall close the deviceIO connection.] */
    /* Tests_SRS_DEVICECLIENT_21_043: [If the closing a connection via deviceIO is not successful, the close shall throw IOException.] */
    @Test
    public void closeClosesTransportSuccess() throws IOException, URISyntaxException
    {
        // arrange
        final String connString = "HostName=iothub.device.com;CredentialType=SharedAccessKey;DeviceId=testdevice;"
                + "SharedAccessKey=adjkl234j52=";
        final IotHubClientProtocol protocol = IotHubClientProtocol.AMQPS;
        DeviceClient client = new DeviceClient(connString, protocol);
        client.open();
        new NonStrictExpectations()
        {
            {
                mockDeviceIO.isEmpty();
                result = true;
            }
        };

        // act
        client.close();

        // assert
        new Verifications()
        {
            {
                mockDeviceIO.isEmpty();
                times = 1;
                mockDeviceIO.close();
                times = 1;
            }
        };
    }

    /* Tests_SRS_DEVICECLIENT_11_040: [The function shall finish all ongoing tasks.] */
    /* Tests_SRS_DEVICECLIENT_11_041: [The function shall cancel all recurring tasks.] */
    /* Tests_SRS_DEVICECLIENT_21_042: [The close shall close the deviceIO connection.] */
    /* Tests_SRS_DEVICECLIENT_21_043: [If the closing a connection via deviceIO is not successful, the close shall throw IOException.] */
    @Test
    public void closeWaitAndClosesTransportSuccess() throws IOException, URISyntaxException
    {
        // arrange
        final String connString = "HostName=iothub.device.com;CredentialType=SharedAccessKey;DeviceId=testdevice;"
                + "SharedAccessKey=adjkl234j52=";
        final IotHubClientProtocol protocol = IotHubClientProtocol.AMQPS;
        DeviceClient client = new DeviceClient(connString, protocol);
        client.open();
        new NonStrictExpectations()
        {
            {
                mockDeviceIO.isEmpty();
                returns(false, false, true);
            }
        };

        // act
        client.close();

        // assert
        new Verifications()
        {
            {
                mockDeviceIO.isEmpty();
                times = 3;
                mockDeviceIO.close();
                times = 1;
            }
        };
    }

    /* Tests_SRS_DEVICECLIENT_21_008: [The closeNow shall close the deviceIO connection.] */
    @Test
    public void closeNowClosesTransportSuccess() throws IOException, URISyntaxException
    {
        // arrange
        final String connString = "HostName=iothub.device.com;CredentialType=SharedAccessKey;DeviceId=testdevice;"
                + "SharedAccessKey=adjkl234j52=";
        final IotHubClientProtocol protocol = IotHubClientProtocol.AMQPS;
        DeviceClient client = new DeviceClient(connString, protocol);
        client.open();

        // act
        client.closeNow();

        // assert
        new Verifications()
        {
            {
                mockDeviceIO.close();
                times = 1;
            }
        };
    }

    /* Tests_SRS_DEVICECLIENT_21_009: [If the closing a connection via deviceIO is not successful, the close shall throw IOException.] */
    @Test
    public void closeNowBadCloseTransportThrows() throws IOException, URISyntaxException
    {
        // arrange
        final String connString = "HostName=iothub.device.com;CredentialType=SharedAccessKey;DeviceId=testdevice;"
                + "SharedAccessKey=adjkl234j52=";
        final IotHubClientProtocol protocol = IotHubClientProtocol.AMQPS;
        new NonStrictExpectations()
        {
            {
                mockDeviceIO.close();
                result = new IOException();
            }
        };
        DeviceClient client = new DeviceClient(connString, protocol);
        client.open();

        // act
        try
        {
            client.closeNow();
        }
        catch (IOException expected)
        {
            // Don't do anything, throw expected.
        }

        // assert
        new Verifications()
        {
            {
                mockDeviceIO.close();
                times = 1;
            }
        };
    }

    /* Tests_SRS_DEVICECLIENT_21_010: [The sendEventAsync shall asynchronously send the message using the deviceIO connection.] */
    @Test
    public void sendEventAsyncSendsSuccess(
            @Mocked final Message mockMessage,
            @Mocked final IotHubEventCallback mockCallback)
            throws IOException, URISyntaxException
    {
        // arrange
        final String connString = "HostName=iothub.device.com;CredentialType=SharedAccessKey;DeviceId=testdevice;"
                + "SharedAccessKey=adjkl234j52=";
        final IotHubClientProtocol protocol = IotHubClientProtocol.AMQPS;
        final Map<String, Object> context = new HashMap<>();
        DeviceClient client = new DeviceClient(connString, protocol);
        client.open();

        // act
        client.sendEventAsync(mockMessage, mockCallback, context);

        // assert
        new Verifications()
        {
            {
                mockDeviceIO.sendEventAsync(mockMessage, mockCallback, context);
                times = 1;
            }
        };
    }

    /* Tests_SRS_DEVICECLIENT_21_011: [If starting to send via deviceIO is not successful, the sendEventAsync shall bypass the threw exception.] */
    @Test
    public void sendEventAsyncBadSendThrows(
            @Mocked final Message mockMessage,
            @Mocked final IotHubEventCallback mockCallback)
            throws IOException, URISyntaxException
    {
        // arrange
        final String connString = "HostName=iothub.device.com;CredentialType=SharedAccessKey;DeviceId=testdevice;"
                + "SharedAccessKey=adjkl234j52=";
        final IotHubClientProtocol protocol = IotHubClientProtocol.AMQPS;
        final Map<String, Object> context = new HashMap<>();
        new NonStrictExpectations()
        {
            {
                mockDeviceIO.sendEventAsync(mockMessage, mockCallback, context);
                result = new IllegalStateException();
            }
        };
        DeviceClient client = new DeviceClient(connString, protocol);

        // act
        try
        {
            client.sendEventAsync(mockMessage, mockCallback, context);
        }
        catch (IllegalStateException expected)
        {
            // Don't do anything, throw expected.
        }

        // assert
        new Verifications()
        {
            {
                mockDeviceIO.sendEventAsync(mockMessage, mockCallback, context);
                times = 1;
            }
        };
    }

    // Tests_SRS_DEVICECLIENT_11_013: [The function shall set the message callback, with its associated context.]
    @Test
    public void setMessageCallbackSetsMessageCallback(
            @Mocked final MessageCallback mockCallback)
            throws IOException, URISyntaxException
    {
        // arrange
        final String connString = "HostName=iothub.device.com;CredentialType=SharedAccessKey;DeviceId=testdevice;"
                + "SharedAccessKey=adjkl234j52=";
        final IotHubClientProtocol protocol = IotHubClientProtocol.AMQPS;
        final Map<String, Object> context = new HashMap<>();
        DeviceClient client = new DeviceClient(connString, protocol);

        // act
        client.setMessageCallback(mockCallback, context);

        // assert
        new Verifications()
        {
            {
                mockConfig.setMessageCallback(mockCallback, context);
                times = 1;
            }
        };
    }

    // Tests_SRS_DEVICECLIENT_11_014: [If the callback is null but the context is non-null, the function shall throw an IllegalArgumentException.]
    @Test(expected = IllegalArgumentException.class)
    public void setMessageCallbackRejectsNullCallbackAndNonnullContext()
            throws IOException, URISyntaxException
    {
        // arrange
        final String connString = "HostName=iothub.device.com;CredentialType=SharedAccessKey;DeviceId=testdevice;"
                + "SharedAccessKey=adjkl234j52=";
        final IotHubClientProtocol protocol = IotHubClientProtocol.AMQPS;
        final Map<String, Object> context = new HashMap<>();
        DeviceClient client = new DeviceClient(connString, protocol);

        // act
        client.setMessageCallback(null, context);
    }

    /*
    **Tests_SRS_DEVICECLIENT_25_025: [**The function shall create a new instance of class Device Twin and request all twin properties by calling getDeviceTwin**]**
     */
    @Test
    public void startDeviceTwinSucceeds(@Mocked final DeviceTwin mockedDeviceTwin,
                                        @Mocked final IotHubEventCallback mockedStatusCB,
                                        @Mocked final PropertyCallBack mockedPropertyCB) throws IOException, URISyntaxException
    {
        //arrange
        final String connString = "HostName=iothub.device.com;CredentialType=SharedAccessKey;DeviceId=testdevice;"
                + "SharedAccessKey=adjkl234j52=";
        final IotHubClientProtocol protocol = IotHubClientProtocol.AMQPS;
        new NonStrictExpectations()
        {
            {
                mockDeviceIO.isOpen();
                result = true;
            }
        };

        DeviceClient client = new DeviceClient(connString, protocol);
        client.open();

        //act
        client.startDeviceTwin(mockedStatusCB, null, mockedPropertyCB, null);

        //assert
        new Verifications()
        {
            {
                mockedDeviceTwin.getDeviceTwin();
                times = 1;
            }
        };
    }

    /*
    **Tests_SRS_DEVICECLIENT_25_026: [**If the deviceTwinStatusCallback or genericPropertyCallBack is null, the function shall throw an InvalidParameterException.**]**
     */
    @Test (expected = IllegalArgumentException.class)
    public void startDeviceTwinThrowsIfStatusCBisNull(@Mocked final DeviceTwin mockedDeviceTwin,
                                                      @Mocked final PropertyCallBack mockedPropertyCB) throws IOException, URISyntaxException

    {
        //arrange
        final String connString = "HostName=iothub.device.com;CredentialType=SharedAccessKey;DeviceId=testdevice;"
                + "SharedAccessKey=adjkl234j52=";
        final IotHubClientProtocol protocol = IotHubClientProtocol.AMQPS;
        new NonStrictExpectations()
        {
            {
                mockDeviceIO.isOpen();
                result = true;
            }
        };

        DeviceClient client = new DeviceClient(connString, protocol);
        client.open();

        //act
        client.startDeviceTwin(null, null, mockedPropertyCB, null);

        //assert
        new Verifications()
        {
            {
                mockedDeviceTwin.getDeviceTwin();
                times = 0;
            }
        };

    }

    /*
    **Tests_SRS_DEVICECLIENT_25_026: [**If the deviceTwinStatusCallback or genericPropertyCallBack is null, the function shall throw an InvalidParameterException.**]**
     */
    @Test (expected = IllegalArgumentException.class)
    public void startDeviceTwinThrowsIfPropCBisNull(@Mocked final DeviceTwin mockedDeviceTwin,
                                                      @Mocked final IotHubEventCallback mockedStatusCB) throws IOException, URISyntaxException

    {
        //arrange
        final String connString = "HostName=iothub.device.com;CredentialType=SharedAccessKey;DeviceId=testdevice;"
                + "SharedAccessKey=adjkl234j52=";
        final IotHubClientProtocol protocol = IotHubClientProtocol.AMQPS;
        new NonStrictExpectations()
        {
            {
                mockDeviceIO.isOpen();
                result = true;
            }
        };

        DeviceClient client = new DeviceClient(connString, protocol);
        client.open();

        //act
        client.startDeviceTwin(mockedStatusCB, null, null, null);

    }

    /*
    **Tests_SRS_DEVICECLIENT_25_028: [**If this method is called twice on the same instance of the client then this method shall throw UnsupportedOperationException.**]**
     */
    @Test
    public void startDeviceTwinThrowsIfCalledTwice(@Mocked final DeviceTwin mockedDeviceTwin,
                                                   @Mocked final IotHubEventCallback mockedStatusCB,
                                                   @Mocked final PropertyCallBack mockedPropertyCB) throws IOException, URISyntaxException

    {
        //arrange
        final String connString = "HostName=iothub.device.com;CredentialType=SharedAccessKey;DeviceId=testdevice;"
                + "SharedAccessKey=adjkl234j52=";
        final IotHubClientProtocol protocol = IotHubClientProtocol.AMQPS;
        new NonStrictExpectations()
        {
            {
                mockDeviceIO.isOpen();
                result = true;
            }
        };

        DeviceClient client = new DeviceClient(connString, protocol);
        client.open();
        client.startDeviceTwin(mockedStatusCB, null, mockedPropertyCB, null);

        //act
        try
        {
            client.startDeviceTwin(mockedStatusCB, null, mockedPropertyCB, null);
        }
        catch (UnsupportedOperationException expected)
        {
            // Don't do anything, throw expected.
        }

        //assert
        new Verifications()
        {
            {
                mockedDeviceTwin.getDeviceTwin();
                times = 1;
            }
        };
    }

    /*
    **Tests_SRS_DEVICECLIENT_25_027: [**If the client has not been open, the function shall throw an IOException.**]**
     */
    @Test (expected = IOException.class)
    public void startDeviceTwinThrowsIfCalledWhenClientNotOpen(@Mocked final IotHubEventCallback mockedStatusCB,
                                                               @Mocked final PropertyCallBack mockedPropertyCB) throws IOException, URISyntaxException

    {
        //arrange
        final String connString = "HostName=iothub.device.com;CredentialType=SharedAccessKey;DeviceId=testdevice;"
                + "SharedAccessKey=adjkl234j52=";
        final IotHubClientProtocol protocol = IotHubClientProtocol.AMQPS;
        new NonStrictExpectations()
        {
            {
                mockDeviceIO.isOpen();
                result = false;
            }
        };

        DeviceClient client = new DeviceClient(connString, protocol);

        //act
        client.startDeviceTwin(mockedStatusCB, null, mockedPropertyCB, null);
    }

    /*
    **Tests_SRS_DEVICECLIENT_25_031: [**This method shall subscribe to desired properties by calling subscribeDesiredPropertiesNotification on the twin object.**]**
     */
    @Test
    public void subscribeToDPSucceeds(@Mocked final DeviceTwin mockedDeviceTwin,
                                      @Mocked final IotHubEventCallback mockedStatusCB,
                                      @Mocked final PropertyCallBack mockedPropertyCB,
                                      @Mocked final Map<Property, Pair<PropertyCallBack<String, Object>, Object>> mockMap) throws IOException, URISyntaxException

    {
        //arrange
        final String connString = "HostName=iothub.device.com;CredentialType=SharedAccessKey;DeviceId=testdevice;"
                + "SharedAccessKey=adjkl234j52=";
        final IotHubClientProtocol protocol = IotHubClientProtocol.AMQPS;
        new NonStrictExpectations()
        {
            {
                mockDeviceIO.isOpen();
                result = true;
            }
        };
        DeviceClient client = new DeviceClient(connString, protocol);
        client.open();
        client.startDeviceTwin(mockedStatusCB, null, mockedPropertyCB, null);

        //act
        client.subscribeToDesiredProperties(mockMap);

        //assert
        new Verifications()
        {
            {
                mockedDeviceTwin.subscribeDesiredPropertiesNotification(mockMap);
                times = 1;
            }
        };

    }

    @Test
    public void subscribeToDPWorksWhenMapIsNull(@Mocked final DeviceTwin mockedDeviceTwin,
                                      @Mocked final IotHubEventCallback mockedStatusCB,
                                      @Mocked final PropertyCallBack mockedPropertyCB) throws IOException, URISyntaxException

    {
        //arrange
        final String connString = "HostName=iothub.device.com;CredentialType=SharedAccessKey;DeviceId=testdevice;"
                + "SharedAccessKey=adjkl234j52=";
        final IotHubClientProtocol protocol = IotHubClientProtocol.AMQPS;
        new NonStrictExpectations()
        {
            {
                mockDeviceIO.isOpen();
                result = true;
            }
        };
        DeviceClient client = new DeviceClient(connString, protocol);
        client.open();
        client.startDeviceTwin(mockedStatusCB, null, mockedPropertyCB, null);

        //act
        client.subscribeToDesiredProperties(null);

        //assert
        new Verifications()
        {
            {
                mockedDeviceTwin.subscribeDesiredPropertiesNotification((Map)any);
                times = 1;
            }
        };

    }

    @Test
    public void subscribeToDPSucceedsEvenWhenUserCBIsNull(@Mocked final DeviceTwin mockedDeviceTwin,
                                                      @Mocked final IotHubEventCallback mockedStatusCB,
                                                      @Mocked final PropertyCallBack mockedPropertyCB) throws IOException, URISyntaxException
    {
        //arrange
        final Device mockDevice = new Device()
        {
            @Override
            public void PropertyCall(String propertyKey, Object propertyValue, Object context)
            {

            }
        };
        final String connString = "HostName=iothub.device.com;CredentialType=SharedAccessKey;DeviceId=testdevice;"
                + "SharedAccessKey=adjkl234j52=";
        final IotHubClientProtocol protocol = IotHubClientProtocol.AMQPS;
        new NonStrictExpectations()
        {
            {
                mockDeviceIO.isOpen();
                result = true;
            }
        };
        DeviceClient client = new DeviceClient(connString, protocol);
        client.open();
        client.startDeviceTwin(mockedStatusCB, null, mockedPropertyCB, null);
        mockDevice.setDesiredPropertyCallback(new Property("Desired", null), null, null);

        //act
        client.subscribeToDesiredProperties(mockDevice.getDesiredProp());

        //assert
        new Verifications()
        {
            {
                mockedDeviceTwin.subscribeDesiredPropertiesNotification((Map)any);
                times = 1;
            }
        };
    }

    /*
    **Tests_SRS_DEVICECLIENT_25_030: [**If the client has not been open, the function shall throw an IOException.**]**
     */
    @Test
    public void subscribeToDPThrowsIfCalledWhenClientNotOpen(@Mocked final DeviceTwin mockedDeviceTwin,
                                                             @Mocked final IotHubEventCallback mockedStatusCB,
                                                             @Mocked final PropertyCallBack mockedPropertyCB,
                                                             @Mocked final Map<Property, Pair<PropertyCallBack<String, Object>, Object>> mockMap) throws IOException, URISyntaxException

    {
        //arrange
        final String connString = "HostName=iothub.device.com;CredentialType=SharedAccessKey;DeviceId=testdevice;"
                + "SharedAccessKey=adjkl234j52=";
        final IotHubClientProtocol protocol = IotHubClientProtocol.AMQPS;
        new NonStrictExpectations()
        {
            {
                mockDeviceIO.isOpen();
                returns(true,false);
            }
        };
        DeviceClient client = new DeviceClient(connString, protocol);
        client.open();
        client.startDeviceTwin(mockedStatusCB, null, mockedPropertyCB, null);

        //act
        try
        {
            client.subscribeToDesiredProperties(mockMap);
        }
        catch (IOException expected)
        {
            // Don't do anything, throw expected.
        }

        //assert
        new Verifications()
        {
            {
                mockedDeviceTwin.subscribeDesiredPropertiesNotification(mockMap);
                times = 0;
            }
        };
    }

    /*
    **Tests_SRS_DEVICECLIENT_25_029: [**If the client has not started twin before calling this method, the function shall throw an IOException.**]**
     */
    @Test
    public void subscribeToDPThrowsIfCalledBeforeStartingTwin(@Mocked final DeviceTwin mockedDeviceTwin,
                                                              @Mocked final Map<Property, Pair<PropertyCallBack<String, Object>, Object>> mockMap) throws IOException, URISyntaxException

    {
        //arrange
        final String connString = "HostName=iothub.device.com;CredentialType=SharedAccessKey;DeviceId=testdevice;"
                + "SharedAccessKey=adjkl234j52=";
        final IotHubClientProtocol protocol = IotHubClientProtocol.AMQPS;
        new NonStrictExpectations()
        {
            {
                mockDeviceIO.isOpen();
                result = true;
            }
        };
        DeviceClient client = new DeviceClient(connString, protocol);
        client.open();

        //act
        try
        {
            client.subscribeToDesiredProperties(mockMap);
        }
        catch (IOException expected)
        {
            // Don't do anything, throw expected.
        }

        //assert
        new Verifications()
        {
            {
                mockedDeviceTwin.subscribeDesiredPropertiesNotification(mockMap);
                times = 0;
            }
        };

    }
    /*
    **Tests_SRS_DEVICECLIENT_25_035: [**This method shall send to reported properties by calling updateReportedProperties on the twin object.**]**
     */
    @Test
    public void sendRPSucceeds(@Mocked final DeviceTwin mockedDeviceTwin,
                               @Mocked final IotHubEventCallback mockedStatusCB,
                               @Mocked final PropertyCallBack mockedPropertyCB,
                               @Mocked final Set<Property> mockSet) throws IOException, URISyntaxException
    {
        //arrange
        final String connString = "HostName=iothub.device.com;CredentialType=SharedAccessKey;DeviceId=testdevice;"
                + "SharedAccessKey=adjkl234j52=";
        final IotHubClientProtocol protocol = IotHubClientProtocol.AMQPS;
        new NonStrictExpectations()
        {
            {
                mockDeviceIO.isOpen();
                result = true;
            }
        };
        DeviceClient client = new DeviceClient(connString, protocol);
        client.open();
        client.startDeviceTwin(mockedStatusCB, null, mockedPropertyCB, null);

        //act
        client.sendReportedProperties(mockSet);

        //assert
        new Verifications()
        {
            {
                mockedDeviceTwin.updateReportedProperties(mockSet);
                times = 1;
            }
        };
    }

    /*
    **Tests_SRS_DEVICECLIENT_25_032: [**If the client has not started twin before calling this method, the function shall throw an IOException.**]**
     */
    @Test
    public void sendRPThrowsIfCalledBeforeStartingTwin(@Mocked final DeviceTwin mockedDeviceTwin,
                                                       @Mocked final Set<Property> mockSet) throws IOException, URISyntaxException
    {
        //arrange
        final String connString = "HostName=iothub.device.com;CredentialType=SharedAccessKey;DeviceId=testdevice;"
                + "SharedAccessKey=adjkl234j52=";
        final IotHubClientProtocol protocol = IotHubClientProtocol.AMQPS;
        new NonStrictExpectations()
        {
            {
                mockDeviceIO.isOpen();
                result = true;
            }
        };
        DeviceClient client = new DeviceClient(connString, protocol);
        client.open();

        //act
        try
        {
            client.sendReportedProperties(mockSet);
        }
        catch (IOException expected)
        {
            // Don't do anything, throw expected.
        }

        //assert
        new Verifications()
        {
            {
                mockedDeviceTwin.updateReportedProperties(mockSet);
                times = 0;
            }
        };
    }

    /*
    **Tests_SRS_DEVICECLIENT_25_033: [**If the client has not been open, the function shall throw an IOException.**]**
     */
    @Test
    public void sendRPThrowsIfCalledWhenClientNotOpen(@Mocked final DeviceTwin mockedDeviceTwin,
                                                      @Mocked final Set<Property> mockSet) throws IOException, URISyntaxException
    {
        //arrange
        final String connString = "HostName=iothub.device.com;CredentialType=SharedAccessKey;DeviceId=testdevice;"
                + "SharedAccessKey=adjkl234j52=";
        final IotHubClientProtocol protocol = IotHubClientProtocol.AMQPS;
        new NonStrictExpectations()
        {
            {
                mockDeviceIO.isOpen();
                result = false;
            }
        };
        DeviceClient client = new DeviceClient(connString, protocol);

        //act
        try
        {
            client.sendReportedProperties(mockSet);
        }
        catch (IOException expected)
        {
            // Don't do anything, throw expected.
        }

        //assert
        new Verifications()
        {
            {
                mockedDeviceTwin.updateReportedProperties(mockSet);
                times = 0;
            }
        };
    }

    /*
    **Tests_SRS_DEVICECLIENT_25_034: [**If reportedProperties is null or empty, the function shall throw an InvalidParameterException.**]**
     */
    @Test
    public void sendRPThrowsIfCalledWhenRPNullOrEmpty(@Mocked final DeviceTwin mockedDeviceTwin,
                                                      @Mocked final IotHubEventCallback mockedStatusCB,
                                                      @Mocked final PropertyCallBack mockedPropertyCB) throws IOException, URISyntaxException
    {
        //arrange
        final String connString = "HostName=iothub.device.com;CredentialType=SharedAccessKey;DeviceId=testdevice;"
                + "SharedAccessKey=adjkl234j52=";
        final IotHubClientProtocol protocol = IotHubClientProtocol.AMQPS;
        new NonStrictExpectations()
        {
            {
                mockDeviceIO.isOpen();
                result = true;
            }
        };
        DeviceClient client = new DeviceClient(connString, protocol);
        client.open();
        client.startDeviceTwin(mockedStatusCB, null, mockedPropertyCB, null);

        //act
        try
        {
            client.sendReportedProperties(null);
        }
        catch (IllegalArgumentException expected)
        {
            // Don't do anything, throw expected.
        }

        //assert
        new Verifications()
        {
            {
                mockedDeviceTwin.updateReportedProperties((Set)any);
                times = 0;
            }
        };
    }

    /*
    Tests_SRS_DEVICECLIENT_25_038: [**This method shall subscribe to device methods by calling subscribeToDeviceMethod on DeviceMethod object which it created.**]**
     */
    @Test
    public void subscribeToDeviceMethodSucceeds(@Mocked final IotHubEventCallback mockedStatusCB,
                                                @Mocked final DeviceMethodCallback mockedDeviceMethodCB,
                                                @Mocked final DeviceMethod mockedMethod) throws IOException, URISyntaxException
    {
        //arrange
        final String connString = "HostName=iothub.device.com;CredentialType=SharedAccessKey;DeviceId=testdevice;"
                + "SharedAccessKey=adjkl234j52=";
        final IotHubClientProtocol protocol = IotHubClientProtocol.MQTT;
        new NonStrictExpectations()
        {
            {
                mockDeviceIO.isOpen();
                result = true;
            }
        };
        final DeviceClient client = new DeviceClient(connString, protocol);
        client.open();

        //act
        client.subscribeToDeviceMethod(mockedDeviceMethodCB, null, mockedStatusCB, null);

        //assert
        new Verifications()
        {
            {
                mockedMethod.subscribeToDeviceMethod(mockedDeviceMethodCB, any);
                times = 1;
            }
        };

    }

    /*
    Tests_SRS_DEVICECLIENT_25_036: [**If the client has not been open, the function shall throw an IOException.**]**
     */
    @Test (expected = IOException.class)
    public void subscribeToDeviceMethodThrowsIfClientNotOpen(@Mocked final IotHubEventCallback mockedStatusCB,
                                                             @Mocked final DeviceMethodCallback mockedDeviceMethodCB)
            throws IOException, URISyntaxException
    {
        //arrange
        final String connString = "HostName=iothub.device.com;CredentialType=SharedAccessKey;DeviceId=testdevice;"
                + "SharedAccessKey=adjkl234j52=";
        final IotHubClientProtocol protocol = IotHubClientProtocol.MQTT;
        new NonStrictExpectations()
        {
            {
                mockDeviceIO.isOpen();
                result = false;
            }
        };
        final DeviceClient client = new DeviceClient(connString, protocol);

        //act
        client.subscribeToDeviceMethod(mockedDeviceMethodCB, null, mockedStatusCB, null);
    }

    /*
    Tests_SRS_DEVICECLIENT_25_037: [**If deviceMethodCallback or deviceMethodStatusCallback is null, the function shall throw an IllegalArgumentException.**]**
     */
    @Test (expected = IllegalArgumentException.class)
    public void subscribeToDeviceMethodThrowsIfDeviceMethodCallbackNull(@Mocked final IotHubEventCallback mockedStatusCB)
            throws IOException, URISyntaxException
    {
        //arrange
        final String connString = "HostName=iothub.device.com;CredentialType=SharedAccessKey;DeviceId=testdevice;"
                + "SharedAccessKey=adjkl234j52=";
        final IotHubClientProtocol protocol = IotHubClientProtocol.MQTT;
        new NonStrictExpectations()
        {
            {
                mockDeviceIO.isOpen();
                result = true;
            }
        };
        final DeviceClient client = new DeviceClient(connString, protocol);
        client.open();

        //act
        client.subscribeToDeviceMethod(null, null, mockedStatusCB, null);
    }

    @Test (expected = IllegalArgumentException.class)
    public void subscribeToDeviceMethodThrowsIfDeviceMethodStatusCallbackNull(@Mocked final DeviceMethodCallback mockedDeviceMethodCB)
            throws IOException, URISyntaxException
    {
        //arrange
        final String connString = "HostName=iothub.device.com;CredentialType=SharedAccessKey;DeviceId=testdevice;"
                + "SharedAccessKey=adjkl234j52=";
        final IotHubClientProtocol protocol = IotHubClientProtocol.MQTT;
        new NonStrictExpectations()
        {
            {
                mockDeviceIO.isOpen();
                result = true;
            }
        };
        final DeviceClient client = new DeviceClient(connString, protocol);
        client.open();

        //act
        client.subscribeToDeviceMethod(mockedDeviceMethodCB, null, null, null);
    }

    /*
    Tests_SRS_DEVICECLIENT_25_039: [**This method shall update the deviceMethodCallback if called again, but it shall not subscribe twice.**]**
     */
    @Test
    public void subscribeToDeviceMethodWorksEvenWhenCalledTwice(@Mocked final IotHubEventCallback mockedStatusCB,
                                                                @Mocked final DeviceMethodCallback mockedDeviceMethodCB,
                                                                @Mocked final DeviceMethod mockedMethod) throws IOException, URISyntaxException
    {
        // arrange
        final String connString = "HostName=iothub.device.com;CredentialType=SharedAccessKey;DeviceId=testdevice;"
                + "SharedAccessKey=adjkl234j52=";
        final IotHubClientProtocol protocol = IotHubClientProtocol.MQTT;
        new NonStrictExpectations()
        {
            {
                mockDeviceIO.isOpen();
                result = true;
            }
        };
        final DeviceClient client = new DeviceClient(connString, protocol);
        client.open();
        client.subscribeToDeviceMethod(mockedDeviceMethodCB, null, mockedStatusCB, null);

        // act
        client.subscribeToDeviceMethod(mockedDeviceMethodCB, null, mockedStatusCB, null);

        // assert
        new Verifications()
        {
            {
                mockedMethod.subscribeToDeviceMethod(mockedDeviceMethodCB, any);
                times = 2;
            }
        };
    }

    // Tests_SRS_DEVICECLIENT_02_015: [If optionName is null or not an option handled by the client, then it shall throw IllegalArgumentException.]
    @Test(expected = IllegalArgumentException.class)
    public void setOptionWithNullOptionNameThrows()
            throws IOException, URISyntaxException
    {
        // arrange
        final String connString = "HostName=iothub.device.com;CredentialType=SharedAccessKey;DeviceId=testdevice;"
                + "SharedAccessKey=adjkl234j52=";
        final IotHubClientProtocol protocol = IotHubClientProtocol.HTTPS;
        new NonStrictExpectations()
        {
            {
                mockDeviceIO.isOpen();
                result = false;
                mockDeviceIO.getProtocol();
                result = IotHubClientProtocol.HTTPS;
            }
        };
        DeviceClient client = new DeviceClient(connString, protocol);

        long someMilliseconds = 4;

        // act
        client.setOption(null, someMilliseconds);
    }

    // Tests_SRS_DEVICECLIENT_02_015: [If optionName is null or not an option handled by the client, then it shall throw IllegalArgumentException.]
    @Test(expected = IllegalArgumentException.class)
    public void setOptionWithUnknownOptionNameThrows()
            throws IOException, URISyntaxException
    {
        // arrange
        final String connString = "HostName=iothub.device.com;CredentialType=SharedAccessKey;DeviceId=testdevice;"
                + "SharedAccessKey=adjkl234j52=";
        final IotHubClientProtocol protocol = IotHubClientProtocol.HTTPS;
        new NonStrictExpectations()
        {
            {
                mockDeviceIO.isOpen();
                result = false;
                mockDeviceIO.getProtocol();
                result = IotHubClientProtocol.HTTPS;
            }
        };
        DeviceClient client = new DeviceClient(connString, protocol);

        long someMilliseconds = 4;

        // act
        client.setOption("thisIsNotAHandledOption", someMilliseconds);
    }

    //Tests_SRS_DEVICECLIENT_02_017: [Available only for HTTP.]
    @Test(expected = IllegalArgumentException.class)
    public void setOptionMinimumPollingIntervalWithAMQPfails()
            throws IOException, URISyntaxException
    {
        // arrange
        final String connString = "HostName=iothub.device.com;CredentialType=SharedAccessKey;DeviceId=testdevice;"
                + "SharedAccessKey=adjkl234j52=";
        final IotHubClientProtocol protocol = IotHubClientProtocol.AMQPS;
        long someMilliseconds = 4;
        new NonStrictExpectations()
        {
            {
                mockDeviceIO.isOpen();
                result = false;
                mockDeviceIO.getProtocol();
                result = IotHubClientProtocol.AMQPS;
            }
        };
        DeviceClient client = new DeviceClient(connString, protocol);

        // act
        client.setOption("SetMinimumPollingInterval", someMilliseconds);
    }

    //Tests_SRS_DEVICECLIENT_02_018: [Value needs to have type long].
    @Test(expected = IllegalArgumentException.class)
    public void setOptionMinimumPollingIntervalWithStringInsteadOfLongFails()
            throws IOException, URISyntaxException
    {
        // arrange
        final String connString = "HostName=iothub.device.com;CredentialType=SharedAccessKey;DeviceId=testdevice;"
                + "SharedAccessKey=adjkl234j52=";
        final IotHubClientProtocol protocol = IotHubClientProtocol.HTTPS;
        new NonStrictExpectations()
        {
            {
                mockDeviceIO.isOpen();
                result = false;
                mockDeviceIO.getProtocol();
                result = IotHubClientProtocol.HTTPS;
            }
        };
        DeviceClient client = new DeviceClient(connString, protocol);

        // act
        client.setOption("SetMinimumPollingInterval", "thisIsNotALong");
    }

    //Tests_SRS_DEVICECLIENT_02_005: [Setting the option can only be done before open call.]
    @Test(expected = IllegalStateException.class)
    public void setOptionMinimumPollingIntervalAfterOpenFails()
            throws IOException, URISyntaxException
    {
        // arrange
        final String connString = "HostName=iothub.device.com;CredentialType=SharedAccessKey;DeviceId=testdevice;"
                + "SharedAccessKey=adjkl234j52=";
        final IotHubClientProtocol protocol = IotHubClientProtocol.HTTPS;
        new NonStrictExpectations()
        {
            {
                mockDeviceIO.isOpen();
                result = true;
                mockDeviceIO.getProtocol();
                result = IotHubClientProtocol.HTTPS;
            }
        };
        DeviceClient client = new DeviceClient(connString, protocol);
        client.open();
        long value = 3;

        // act
        client.setOption("SetMinimumPollingInterval", value);
    }

    //Tests_SRS_DEVICECLIENT_02_016: ["SetMinimumPollingInterval" - time in milliseconds between 2 consecutive polls.]
    @Test
    public void setOptionMinimumPollingIntervalSucceeds()
            throws IOException, URISyntaxException
    {
        // arrange
        final String connString = "HostName=iothub.device.com;CredentialType=SharedAccessKey;DeviceId=testdevice;"
                + "SharedAccessKey=adjkl234j52=";
        final IotHubClientProtocol protocol = IotHubClientProtocol.HTTPS;
        new NonStrictExpectations()
        {
            {
                mockDeviceIO.isOpen();
                result = false;
                mockDeviceIO.getProtocol();
                result = IotHubClientProtocol.HTTPS;
            }
        };
        DeviceClient client = new DeviceClient(connString, protocol);
        final long value = 3L;

        // act
        client.setOption("SetMinimumPollingInterval", value);

        // assert
        new Verifications()
        {
            {
                mockDeviceIO.setReceivePeriodInMilliseconds(value);
            }
        };
    }

    // Tests_SRS_DEVICECLIENT_21_040: ["SetSendInterval" - time in milliseconds between 2 consecutive message sends.]
    @Test
    public void setOptionSendIntervalSucceeds()
            throws IOException, URISyntaxException
    {
        // arrange
        final String connString = "HostName=iothub.device.com;CredentialType=SharedAccessKey;DeviceId=testdevice;"
                + "SharedAccessKey=adjkl234j52=";
        final IotHubClientProtocol protocol = IotHubClientProtocol.HTTPS;
        new NonStrictExpectations()
        {
            {
                mockDeviceIO.isOpen();
                result = false;
                mockDeviceIO.getProtocol();
                result = IotHubClientProtocol.HTTPS;
            }
        };
        DeviceClient client = new DeviceClient(connString, protocol);
        final long value = 3L;

        // act
        client.setOption("SetSendInterval", value);

        // assert
        new Verifications()
        {
            {
                mockDeviceIO.setSendPeriodInMilliseconds(value);
            }
        };
    }

    // Tests_SRS_DEVICECLIENT_21_041: ["SetSendInterval" needs to have value type long.]
    @Test(expected = IllegalArgumentException.class)
    public void setOptionSendIntervalWithStringInsteadOfLongFails()
            throws IOException, URISyntaxException
    {
        // arrange
        final String connString = "HostName=iothub.device.com;CredentialType=SharedAccessKey;DeviceId=testdevice;"
                + "SharedAccessKey=adjkl234j52=";
        final IotHubClientProtocol protocol = IotHubClientProtocol.HTTPS;
        new NonStrictExpectations()
        {
            {
                mockDeviceIO.isOpen();
                result = false;
                mockDeviceIO.getProtocol();
                result = IotHubClientProtocol.HTTPS;
            }
        };
        DeviceClient client = new DeviceClient(connString, protocol);

        // act
        client.setOption("SetSendInterval", "thisIsNotALong");
    }

    //Tests_SRS_DEVICECLIENT_25_022: [**"SetSASTokenExpiryTime" should have value type long.]
    @Test(expected = IllegalArgumentException.class)
    public void setOptionSASTokenExpiryTimeWithStringInsteadOfLongFails()
            throws IOException, URISyntaxException
    {
        // arrange
        final String connString = "HostName=iothub.device.com;CredentialType=SharedAccessKey;DeviceId=testdevice;"
                + "SharedAccessKey=adjkl234j52=";
        final IotHubClientProtocol protocol = IotHubClientProtocol.HTTPS;
        new NonStrictExpectations()
        {
            {
                mockDeviceIO.isOpen();
                result = false;
                mockDeviceIO.getProtocol();
                result = IotHubClientProtocol.HTTPS;
            }
        };
        DeviceClient client = new DeviceClient(connString, protocol);

        // act
        client.setOption("SetSASTokenExpiryTime", "thisIsNotALong");
    }

    //Tests_SRS_DEVICECLIENT_25_021: ["SetSASTokenExpiryTime" - time in seconds after which SAS Token expires.]
    @Test
    public void setOptionSASTokenExpiryTimeHTTPSucceeds()
            throws IOException, URISyntaxException
    {
        // arrange
        final String connString = "HostName=iothub.device.com;CredentialType=SharedAccessKey;DeviceId=testdevice;"
                + "SharedAccessKey=adjkl234j52=";
        final IotHubClientProtocol protocol = IotHubClientProtocol.HTTPS;
        new NonStrictExpectations()
        {
            {
                mockDeviceIO.isOpen();
                result = false;
                mockDeviceIO.getProtocol();
                result = IotHubClientProtocol.HTTPS;
            }
        };
        DeviceClient client = new DeviceClient(connString, protocol);
        final long value = 60;

        // act
        client.setOption("SetSASTokenExpiryTime", value);

        // assert
        new Verifications()
        {
            {
                mockConfig.setTokenValidSecs(value);
                times = 1;
            }
        };
    }

    //Tests_SRS_DEVICECLIENT_25_021: ["SetSASTokenExpiryTime" - time in seconds after which SAS Token expires.]
    //Tests_SRS_DEVICECLIENT_25_024: ["SetSASTokenExpiryTime" shall restart the transport if transport is already open after updating expiry time.]
    @Test
    public void setOptionSASTokenExpiryTimeAfterClientOpenHTTPSucceeds()
            throws IOException, URISyntaxException
    {
        // arrange
        new NonStrictExpectations()
        {
            {
                mockDeviceIO.isOpen();
                result = true;
                mockDeviceIO.getProtocol();
                result = IotHubClientProtocol.HTTPS;
                mockConfig.getDeviceKey();
                result = anyString;
            }
        };
        final String connString = "HostName=iothub.device.com;CredentialType=SharedAccessKey;DeviceId=testdevice;"
                + "SharedAccessKey=adjkl234j52=";
        final IotHubClientProtocol protocol = IotHubClientProtocol.HTTPS;

        DeviceClient client = new DeviceClient(connString, protocol);
        client.open();
        final long value = 60;

        // act
        client.setOption("SetSASTokenExpiryTime", value);

        // assert
        new Verifications()
        {
            {
                mockDeviceIO.close();
                times = 1;
                mockConfig.setTokenValidSecs(value);
                times = 1;
                mockDeviceIO.open();
                times = 2;

            }
        };
    }

    /*Tests_SRS_DEVICECLIENT_25_024: ["SetSASTokenExpiryTime" shall restart the transport
                                    1. If the device currently uses device key and
                                    2. If transport is already open
                                    after updating expiry time.]
    */
    @Test
    public void setOptionSASTokenExpiryTimeAfterClientOpenTransportWithSasTokenSucceeds()
            throws IOException, URISyntaxException
    {
        // arrange
        new NonStrictExpectations()
        {
            {
                mockDeviceIO.isOpen();
                result = true;
                mockDeviceIO.getProtocol();
                result = IotHubClientProtocol.HTTPS;
            }
        };
        final String connString = "HostName=iothub.device.com;CredentialType=SharedAccessKey;DeviceId=testdevice;"
                + "SharedAccessSignature=SharedAccessSignature sr=sample-iothub-hostname.net%2fdevices%2fsample-device-ID&sig=S3%2flPidfBF48B7%2fOFAxMOYH8rpOneq68nu61D%2fBP6fo%3d&se=1469813873";
        final IotHubClientProtocol protocol = IotHubClientProtocol.HTTPS;

        DeviceClient client = new DeviceClient(connString, protocol);
        client.open();
        final long value = 60;

        // act
        client.setOption("SetSASTokenExpiryTime", value);

        // assert
        new Verifications()
        {
            {
                mockDeviceIO.close();
                times = 0;
                mockConfig.setTokenValidSecs(value);
                times = 1;
                mockDeviceIO.open();
                times = 1;

            }
        };
    }
    //Tests_SRS_DEVICECLIENT_25_021: ["SetSASTokenExpiryTime" - Time in secs to specify SAS Token Expiry time.]
    @Test
    public void setOptionSASTokenExpiryTimeAMQPSucceeds()
            throws IOException, URISyntaxException
    {
        // arrange
        new NonStrictExpectations()
        {
            {
                mockDeviceIO.isOpen();
                result = false;
                mockDeviceIO.getProtocol();
                result = IotHubClientProtocol.HTTPS;
            }
        };

        final String connString = "HostName=iothub.device.com;CredentialType=SharedAccessKey;DeviceId=testdevice;"
                + "SharedAccessKey=adjkl234j52=";
        final IotHubClientProtocol protocol = IotHubClientProtocol.AMQPS;

        DeviceClient client = new DeviceClient(connString, protocol);
        final long value = 60;

        // act
        client.setOption("SetSASTokenExpiryTime", value);

        // assert
        new Verifications()
        {
            {
                mockConfig.setTokenValidSecs(value);
                times = 1;
            }
        };
    }

    //Tests_SRS_DEVICECLIENT_25_021: ["SetSASTokenExpiryTime" - time in seconds after which SAS Token expires.]
    //Tests_SRS_DEVICECLIENT_25_024: ["SetSASTokenExpiryTime" shall restart the transport if transport is already open after updating expiry time.]
    @Test
    public void setOptionSASTokenExpiryTimeAfterClientOpenAMQPSucceeds()
            throws IOException, URISyntaxException
    {
        // arrange
        new NonStrictExpectations()
        {
            {
                mockDeviceIO.isOpen();
                result = true;
                mockDeviceIO.getProtocol();
                result = IotHubClientProtocol.HTTPS;
                mockConfig.getDeviceKey();
                result = anyString;
            }
        };
        final String connString = "HostName=iothub.device.com;CredentialType=SharedAccessKey;DeviceId=testdevice;"
                + "SharedAccessKey=adjkl234j52=";
        final IotHubClientProtocol protocol = IotHubClientProtocol.AMQPS;

        DeviceClient client = new DeviceClient(connString, protocol);
        client.open();
        final long value = 60;

        // act
        client.setOption("SetSASTokenExpiryTime", value);

        // assert
        new Verifications()
        {
            {
                mockDeviceIO.close();
                times = 1;
                mockConfig.setTokenValidSecs(value);
                times = 1;
                mockDeviceIO.open();
                times = 2;

            }
        };
    }

    //Tests_SRS_DEVICECLIENT_25_021: [**"SetSASTokenExpiryTime" - Time in secs to specify SAS Token Expiry time.]
    @Test
    public void setOptionSASTokenExpiryTimeMQTTSucceeds()
            throws IOException, URISyntaxException
    {
        // arrange
        new NonStrictExpectations() {
            {
                mockDeviceIO.isOpen();
                result = false;
                mockDeviceIO.getProtocol();
                result = IotHubClientProtocol.HTTPS;
                mockConfig.getDeviceKey();
                result = anyString;
            }
        };
        final String connString = "HostName=iothub.device.com;CredentialType=SharedAccessKey;DeviceId=testdevice;"
                + "SharedAccessKey=adjkl234j52=";
        final IotHubClientProtocol protocol = IotHubClientProtocol.MQTT;

        DeviceClient client = new DeviceClient(connString, protocol);
        final long value = 60;

        // act
        client.setOption("SetSASTokenExpiryTime", value);

        // assert
        new Verifications()
        {
            {
                mockConfig.setTokenValidSecs(value);
                times = 1;
            }
        };
    }

    //Tests_SRS_DEVICECLIENT_25_021: ["SetSASTokenExpiryTime" - time in seconds after which SAS Token expires.]
    //Tests_SRS_DEVICECLIENT_25_024: ["SetSASTokenExpiryTime" shall restart the transport if transport is already open after updating expiry time.]
    @Test
    public void setOptionSASTokenExpiryTimeAfterClientOpenMQTTSucceeds()
            throws IOException, URISyntaxException
    {
        // arrange
        new NonStrictExpectations() {
            {
                mockDeviceIO.isOpen();
                result = true;
                mockDeviceIO.getProtocol();
                result = IotHubClientProtocol.HTTPS;
                mockConfig.getDeviceKey();
                result = anyString;
            }
        };
        final String connString = "HostName=iothub.device.com;CredentialType=SharedAccessKey;DeviceId=testdevice;"
                + "SharedAccessKey=adjkl234j52=";
        final IotHubClientProtocol protocol = IotHubClientProtocol.MQTT;

        DeviceClient client = new DeviceClient(connString, protocol);
        client.open();
        final long value = 60;

        // act
        client.setOption("SetSASTokenExpiryTime", value);

        // assert
        new Verifications()
        {
            {
                mockDeviceIO.close();
                times = 1;
                mockConfig.setTokenValidSecs(value);
                times = 1;
                mockDeviceIO.open();
                times = 2;

            }
        };
    }

<<<<<<< HEAD
    //Tests_SRS_DEVICECLIENT_34_046: [If The provided connection string contains an expired SAS token, throw a SecurityException.]
    @Test (expected = SecurityException.class)
    public void DeviceClientInitializedWithExpiredTokenThrowsSecurityException() throws SecurityException, URISyntaxException, IOException
    {
        //This token will always be expired
        final Long expiryTime = 0L;
        final String expiredConnString = "HostName=iothub.device.com;DeviceId=2;SharedAccessSignature=SharedAccessSignature sr=hub.azure-devices.net%2Fdevices%2F2&sig=3V1oYPdtyhGPHDDpjS2SnwxoU7CbI%2BYxpLjsecfrtgY%3D&se=" + expiryTime;
        final IotHubClientProtocol protocol = IotHubClientProtocol.AMQPS;

        new NonStrictExpectations()
        {
            {
                IotHubSasToken.isSasTokenExpired(anyString);
                result = true;

                mockConfig.getSharedAccessToken();
                result = expiredConnString;
            }
        };

        // act
        DeviceClient client = new DeviceClient(expiredConnString, protocol);
    }

    //Tests_SRS_DEVICECLIENT_34_044: [**If the SAS token has expired before this call, throw a Security Exception**]
    @Test (expected = SecurityException.class)
    public void tokenExpiresAfterDeviceClientInitializedBeforeOpen() throws SecurityException, URISyntaxException, IOException
    {
        final Long expiryTime = Long.MAX_VALUE;
        final String connString = "HostName=iothub.device.com;DeviceId=2;SharedAccessSignature=SharedAccessSignature sr=hub.azure-devices.net%2Fdevices%2F2&sig=3V1oYPdtyhGPHDDpjS2SnwxoU7CbI%2BYxpLjsecfrtgY%3D&se=" + expiryTime;
        final IotHubClientProtocol protocol = IotHubClientProtocol.AMQPS;

        DeviceClient client = new DeviceClient(connString, protocol);

        new NonStrictExpectations()
        {
            {
                IotHubSasToken.isSasTokenExpired(anyString);
                result = true;

                mockConfig.getSharedAccessToken();
                result = "SharedAccessSignature sr=hub.azure-devices.net%2Fdevices%2F2&sig=3V1oYPdtyhGPHDDpjS2SnwxoU7CbI%2BYxpLjsecfrtgY%3D&se=" + expiryTime;
            }
        };

        // act
        client.open();
        //client.sendEventAsync(new Message("hello world"), null, null);
    }

    //Tests_SRS_DEVICECLIENT_34_045: [**If the SAS token has expired before this call, throw a Security Exception**]
    @Test (expected = SecurityException.class)
    public void tokenExpiresAfterDeviceClientInitializedBeforeSend() throws IOException, URISyntaxException
    {
        final Long expiryTime = Long.MAX_VALUE;
        final String connString = "HostName=iothub.device.com;DeviceId=2;SharedAccessSignature=SharedAccessSignature sr=hub.azure-devices.net%2Fdevices%2F2&sig=3V1oYPdtyhGPHDDpjS2SnwxoU7CbI%2BYxpLjsecfrtgY%3D&se=" + expiryTime;
        final IotHubClientProtocol protocol = IotHubClientProtocol.AMQPS;

        DeviceClient client = new DeviceClient(connString, protocol);

        new NonStrictExpectations()
        {
            {
                IotHubSasToken.isSasTokenExpired(anyString);
                result = true;

                mockConfig.getSharedAccessToken();
                result = "SharedAccessSignature sr=hub.azure-devices.net%2Fdevices%2F2&sig=3V1oYPdtyhGPHDDpjS2SnwxoU7CbI%2BYxpLjsecfrtgY%3D&se=" + expiryTime;
            }
        };

        // act
        client.sendEventAsync(new Message("hello world"), null, null);
    }
=======
    /* Tests_SRS_DEVICECLIENT_21_044: [The uploadToBlobAsync shall asynchronously upload the stream in `inputStream` to the blob in `destinationBlobName`.] */
    /* Tests_SRS_DEVICECLIENT_21_048: [If there is no instance of the FileUpload, the uploadToBlobAsync shall create a new instance of the FileUpload.] */
    /* Tests_SRS_DEVICECLIENT_21_050: [The uploadToBlobAsync shall start the stream upload process, by calling uploadToBlobAsync on the FileUpload class.] */
    /* Tests_SRS_DEVICECLIENT_21_053: [If the `config` do not have a valid IotHubSSLContext, the uploadToBlobAsync shall create and set one.] */
    @Test
    public void startFileUploadSucceeds(@Mocked final FileUpload mockedFileUpload,
                                        @Mocked final InputStream mockInputStream,
                                        @Mocked final IotHubSSLContext mockIotHubSSLContext,
                                        @Mocked final IotHubEventCallback mockedStatusCB,
                                        @Mocked final PropertyCallBack mockedPropertyCB) throws IOException, URISyntaxException
    {
        // arrange
        final String connString = "HostName=iothub.device.com;CredentialType=SharedAccessKey;DeviceId=testdevice;"
                + "SharedAccessKey=adjkl234j52=";
        final IotHubClientProtocol protocol = IotHubClientProtocol.AMQPS;
        final String destinationBlobName = "valid/blob/name.txt";
        final long streamLength = 100;

        deviceClientInstanceExpectation(connString, protocol);
        new NonStrictExpectations()
        {
            {
                Deencapsulation.invoke(mockConfig, "getIotHubSSLContext");
                result = mockIotHubSSLContext;
                Deencapsulation.newInstance(FileUpload.class, mockConfig);
                result = mockedFileUpload;
                Deencapsulation.invoke(mockedFileUpload, "uploadToBlobAsync",
                        destinationBlobName, mockInputStream, streamLength, mockedStatusCB, mockedPropertyCB);
            }
        };
        DeviceClient client = new DeviceClient(connString, protocol);

        // act
        client.uploadToBlobAsync(destinationBlobName, mockInputStream, streamLength, mockedStatusCB, mockedPropertyCB);

        // assert
        new Verifications()
        {
            {
                Deencapsulation.invoke(mockConfig, "getIotHubSSLContext");
                times = 1;
                Deencapsulation.newInstance(FileUpload.class, mockConfig);
                times = 1;
                Deencapsulation.invoke(mockedFileUpload, "uploadToBlobAsync",
                        destinationBlobName, mockInputStream, streamLength, mockedStatusCB, mockedPropertyCB);
                times = 1;
            }
        };
    }

    /* Tests_SRS_DEVICECLIENT_21_054: [If the fileUpload is not null, the closeNow shall call closeNow on fileUpload.] */
    @Test
    public void closeNowClosesFileUploadSucceeds(@Mocked final FileUpload mockedFileUpload,
                                                 @Mocked final InputStream mockInputStream,
                                                 @Mocked final IotHubSSLContext mockIotHubSSLContext,
                                                 @Mocked final IotHubEventCallback mockedStatusCB,
                                                 @Mocked final PropertyCallBack mockedPropertyCB) throws IOException, URISyntaxException
    {
        // arrange
        final String connString = "HostName=iothub.device.com;CredentialType=SharedAccessKey;DeviceId=testdevice;"
                + "SharedAccessKey=adjkl234j52=";
        final IotHubClientProtocol protocol = IotHubClientProtocol.AMQPS;
        final String destinationBlobName = "valid/blob/name.txt";
        final long streamLength = 100;

        deviceClientInstanceExpectation(connString, protocol);
        new NonStrictExpectations()
        {
            {
                Deencapsulation.invoke(mockConfig, "getIotHubSSLContext");
                result = mockIotHubSSLContext;
                Deencapsulation.newInstance(FileUpload.class, mockConfig);
                result = mockedFileUpload;
                Deencapsulation.invoke(mockedFileUpload, "uploadToBlobAsync",
                        destinationBlobName, mockInputStream, streamLength, mockedStatusCB, mockedPropertyCB);
            }
        };
        DeviceClient client = new DeviceClient(connString, protocol);
        client.uploadToBlobAsync(destinationBlobName, mockInputStream, streamLength, mockedStatusCB, mockedPropertyCB);

        // act
        client.closeNow();

        // assert
        new Verifications()
        {
            {
                Deencapsulation.invoke(mockedFileUpload, "closeNow");
                times = 1;
            }
        };
    }

    /* Tests_SRS_DEVICECLIENT_21_045: [If the `callback` is null, the uploadToBlobAsync shall throw IllegalArgumentException.] */
    @Test (expected = IllegalArgumentException.class)
    public void startFileUploadNullCallbackThrows(@Mocked final InputStream mockInputStream,
                                                  @Mocked final IotHubSSLContext mockIotHubSSLContext,
                                                  @Mocked final PropertyCallBack mockedPropertyCB) throws IOException, URISyntaxException
    {
        // arrange
        final String connString = "HostName=iothub.device.com;CredentialType=SharedAccessKey;DeviceId=testdevice;"
                + "SharedAccessKey=adjkl234j52=";
        final IotHubClientProtocol protocol = IotHubClientProtocol.AMQPS;
        final String destinationBlobName = "valid/blob/name.txt";
        final long streamLength = 100;

        deviceClientInstanceExpectation(connString, protocol);
        new NonStrictExpectations()
        {
            {
                Deencapsulation.invoke(mockConfig, "getIotHubSSLContext");
                result = mockIotHubSSLContext;
            }
        };
        DeviceClient client = new DeviceClient(connString, protocol);

        // act
        client.uploadToBlobAsync(destinationBlobName, mockInputStream, streamLength, null, mockedPropertyCB);
    }

    /* Tests_SRS_DEVICECLIENT_21_046: [If the `inputStream` is null, the uploadToBlobAsync shall throw IllegalArgumentException.] */
    @Test (expected = IllegalArgumentException.class)
    public void startFileUploadNullInputStreamThrows(@Mocked final IotHubEventCallback mockedStatusCB,
                                                     @Mocked final IotHubSSLContext mockIotHubSSLContext,
                                                     @Mocked final PropertyCallBack mockedPropertyCB) throws IOException, URISyntaxException
    {
        // arrange
        final String connString = "HostName=iothub.device.com;CredentialType=SharedAccessKey;DeviceId=testdevice;"
                + "SharedAccessKey=adjkl234j52=";
        final IotHubClientProtocol protocol = IotHubClientProtocol.AMQPS;
        final String destinationBlobName = "valid/blob/name.txt";
        final long streamLength = 100;

        deviceClientInstanceExpectation(connString, protocol);
        new NonStrictExpectations()
        {
            {
                Deencapsulation.invoke(mockConfig, "getIotHubSSLContext");
                result = mockIotHubSSLContext;
            }
        };
        DeviceClient client = new DeviceClient(connString, protocol);

        // act
        client.uploadToBlobAsync(destinationBlobName, (InputStream) null, streamLength, mockedStatusCB, mockedPropertyCB);
    }

    /* Tests_SRS_DEVICECLIENT_21_052: [If the `streamLength` is negative, the uploadToBlobAsync shall throw IllegalArgumentException.] */
    @Test (expected = IllegalArgumentException.class)
    public void startFileUploadNegativeLengthThrows(@Mocked final IotHubEventCallback mockedStatusCB,
                                                     @Mocked final InputStream mockInputStream,
                                                     @Mocked final IotHubSSLContext mockIotHubSSLContext,
                                                     @Mocked final PropertyCallBack mockedPropertyCB) throws IOException, URISyntaxException
    {
        // arrange
        final String connString = "HostName=iothub.device.com;CredentialType=SharedAccessKey;DeviceId=testdevice;"
                + "SharedAccessKey=adjkl234j52=";
        final IotHubClientProtocol protocol = IotHubClientProtocol.AMQPS;
        final String destinationBlobName = "valid/blob/name.txt";

        deviceClientInstanceExpectation(connString, protocol);
        new NonStrictExpectations()
        {
            {
                Deencapsulation.invoke(mockConfig, "getIotHubSSLContext");
                result = mockIotHubSSLContext;
            }
        };
        DeviceClient client = new DeviceClient(connString, protocol);

        // act
        client.uploadToBlobAsync(destinationBlobName, mockInputStream, -1, mockedStatusCB, mockedPropertyCB);
    }

    /* Tests_SRS_DEVICECLIENT_21_047: [If the `destinationBlobName` is null, empty, or not valid, the uploadToBlobAsync shall throw IllegalArgumentException.] */
    @Test (expected = IllegalArgumentException.class)
    public void startFileUploadNullBlobNameThrows(@Mocked final InputStream mockInputStream,
                                                  @Mocked final IotHubSSLContext mockIotHubSSLContext,
                                                  @Mocked final IotHubEventCallback mockedStatusCB,
                                                  @Mocked final PropertyCallBack mockedPropertyCB) throws IOException, URISyntaxException
    {
        // arrange
        final String connString = "HostName=iothub.device.com;CredentialType=SharedAccessKey;DeviceId=testdevice;"
                + "SharedAccessKey=adjkl234j52=";
        final IotHubClientProtocol protocol = IotHubClientProtocol.AMQPS;
        final long streamLength = 100;

        deviceClientInstanceExpectation(connString, protocol);
        new NonStrictExpectations()
        {
            {
                Deencapsulation.invoke(mockConfig, "getIotHubSSLContext");
                result = mockIotHubSSLContext;
            }
        };
        DeviceClient client = new DeviceClient(connString, protocol);

        // act
        client.uploadToBlobAsync(null, mockInputStream, streamLength, mockedStatusCB, mockedPropertyCB);
    }

    /* Tests_SRS_DEVICECLIENT_21_047: [If the `destinationBlobName` is null, empty, or not valid, the uploadToBlobAsync shall throw IllegalArgumentException.] */
    @Test (expected = IllegalArgumentException.class)
    public void startFileUploadEmptyBlobNameThrows(@Mocked final InputStream mockInputStream,
                                                   @Mocked final IotHubSSLContext mockIotHubSSLContext,
                                                   @Mocked final IotHubEventCallback mockedStatusCB,
                                                   @Mocked final PropertyCallBack mockedPropertyCB) throws IOException, URISyntaxException
    {
        // arrange
        final String connString = "HostName=iothub.device.com;CredentialType=SharedAccessKey;DeviceId=testdevice;"
                + "SharedAccessKey=adjkl234j52=";
        final IotHubClientProtocol protocol = IotHubClientProtocol.AMQPS;
        final long streamLength = 100;

        deviceClientInstanceExpectation(connString, protocol);
        DeviceClient client = new DeviceClient(connString, protocol);

        // act
        client.uploadToBlobAsync("", mockInputStream, streamLength, mockedStatusCB, mockedPropertyCB);
    }

    /* Tests_SRS_DEVICECLIENT_21_047: [If the `destinationBlobName` is null, empty, or not valid, the uploadToBlobAsync shall throw IllegalArgumentException.] */
    @Test (expected = IllegalArgumentException.class)
    public void startFileUploadInvalidUTF8BlobNameThrows(@Mocked final InputStream mockInputStream,
                                                         @Mocked final IotHubSSLContext mockIotHubSSLContext,
                                                         @Mocked final IotHubEventCallback mockedStatusCB,
                                                         @Mocked final PropertyCallBack mockedPropertyCB) throws IOException, URISyntaxException
    {
        // arrange
        final String connString = "HostName=iothub.device.com;CredentialType=SharedAccessKey;DeviceId=testdevice;"
                + "SharedAccessKey=adjkl234j52=";
        final IotHubClientProtocol protocol = IotHubClientProtocol.AMQPS;
        final String destinationBlobName = "valid\u1234/blob/name.txt";
        final long streamLength = 100;

        deviceClientInstanceExpectation(connString, protocol);
        new NonStrictExpectations()
        {
            {
                Deencapsulation.invoke(mockConfig, "getIotHubSSLContext");
                result = mockIotHubSSLContext;
            }
        };
        DeviceClient client = new DeviceClient(connString, protocol);

        // act
        client.uploadToBlobAsync(destinationBlobName, mockInputStream, streamLength, mockedStatusCB, mockedPropertyCB);
    }

    /* Tests_SRS_DEVICECLIENT_21_047: [If the `destinationBlobName` is null, empty, or not valid, the uploadToBlobAsync shall throw IllegalArgumentException.] */
    @Test (expected = IllegalArgumentException.class)
    public void startFileUploadInvalidBigBlobNameThrows(@Mocked final InputStream mockInputStream,
                                                        @Mocked final IotHubSSLContext mockIotHubSSLContext,
                                                        @Mocked final IotHubEventCallback mockedStatusCB,
                                                        @Mocked final PropertyCallBack mockedPropertyCB) throws IOException, URISyntaxException
    {
        // arrange
        final String connString = "HostName=iothub.device.com;CredentialType=SharedAccessKey;DeviceId=testdevice;"
                + "SharedAccessKey=adjkl234j52=";
        final IotHubClientProtocol protocol = IotHubClientProtocol.AMQPS;
        StringBuilder bigBlobName = new StringBuilder();
        String directory = "directory/";
        final long streamLength = 100;

        // create a blob name bigger than 1024 characters.
        for (int i = 0; i < (2000/directory.length()); i++)
        {
            bigBlobName.append(directory);
        }
        bigBlobName.append("image.jpg");
        final String destinationBlobName = bigBlobName.toString();

        deviceClientInstanceExpectation(connString, protocol);
        new NonStrictExpectations()
        {
            {
                Deencapsulation.invoke(mockConfig, "getIotHubSSLContext");
                result = mockIotHubSSLContext;
            }
        };
        DeviceClient client = new DeviceClient(connString, protocol);

        // act
        client.uploadToBlobAsync(destinationBlobName, mockInputStream, streamLength, mockedStatusCB, mockedPropertyCB);
    }

    /* Tests_SRS_DEVICECLIENT_21_047: [If the `destinationBlobName` is null, empty, or not valid, the uploadToBlobAsync shall throw IllegalArgumentException.] */
    @Test (expected = IllegalArgumentException.class)
    public void startFileUploadInvalidPathBlobNameThrows(@Mocked final InputStream mockInputStream,
                                                         @Mocked final IotHubSSLContext mockIotHubSSLContext,
                                                         @Mocked final IotHubEventCallback mockedStatusCB,
                                                         @Mocked final PropertyCallBack mockedPropertyCB) throws IOException, URISyntaxException
    {
        // arrange
        final String connString = "HostName=iothub.device.com;CredentialType=SharedAccessKey;DeviceId=testdevice;"
                + "SharedAccessKey=adjkl234j52=";
        final IotHubClientProtocol protocol = IotHubClientProtocol.AMQPS;
        StringBuilder bigBlobName = new StringBuilder();
        String directory = "a/";
        final long streamLength = 100;

        // create a blob name with more than 254 path segments.
        for (int i = 0; i < 300; i++)
        {
            bigBlobName.append(directory);
        }
        bigBlobName.append("image.jpg");
        final String destinationBlobName = bigBlobName.toString();

        deviceClientInstanceExpectation(connString, protocol);
        new NonStrictExpectations()
        {
            {
                Deencapsulation.invoke(mockConfig, "getIotHubSSLContext");
                result = mockIotHubSSLContext;
            }
        };
        DeviceClient client = new DeviceClient(connString, protocol);

        // act
        client.uploadToBlobAsync(destinationBlobName, mockInputStream, streamLength, mockedStatusCB, mockedPropertyCB);
    }

    /* Tests_SRS_DEVICECLIENT_21_048: [If there is no instance of the FileUpload, the uploadToBlobAsync shall create a new instance of the FileUpload.] */
    @Test
    public void startFileUploadOneFileUploadInstanceSucceeds(@Mocked final FileUpload mockedFileUpload,
                                                             @Mocked final InputStream mockInputStream,
                                                             @Mocked final IotHubSSLContext mockIotHubSSLContext,
                                                             @Mocked final IotHubEventCallback mockedStatusCB,
                                                             @Mocked final PropertyCallBack mockedPropertyCB) throws IOException, URISyntaxException
    {
        // arrange
        final String connString = "HostName=iothub.device.com;CredentialType=SharedAccessKey;DeviceId=testdevice;"
                + "SharedAccessKey=adjkl234j52=";
        final IotHubClientProtocol protocol = IotHubClientProtocol.AMQPS;
        final String destinationBlobName = "valid/blob/name.txt";
        final long streamLength = 100;

        deviceClientInstanceExpectation(connString, protocol);
        new NonStrictExpectations()
        {
            {
                Deencapsulation.invoke(mockConfig, "getIotHubSSLContext");
                result = mockIotHubSSLContext;
                Deencapsulation.newInstance(FileUpload.class, mockConfig);
                result = mockedFileUpload;
                Deencapsulation.invoke(mockedFileUpload, "uploadToBlobAsync",
                        destinationBlobName, mockInputStream, streamLength, mockedStatusCB, mockedPropertyCB);
            }
        };
        DeviceClient client = new DeviceClient(connString, protocol);
        client.uploadToBlobAsync(destinationBlobName, mockInputStream, streamLength, mockedStatusCB, mockedPropertyCB);

        // act
        client.uploadToBlobAsync(destinationBlobName, mockInputStream, streamLength, mockedStatusCB, mockedPropertyCB);

        // assert
        new Verifications()
        {
            {
                Deencapsulation.newInstance(FileUpload.class, mockConfig);
                times = 1;
                Deencapsulation.invoke(mockedFileUpload, "uploadToBlobAsync",
                        destinationBlobName, mockInputStream, streamLength, mockedStatusCB, mockedPropertyCB);
                times = 2;
            }
        };
    }

    /* Tests_SRS_DEVICECLIENT_21_049: [If uploadToBlobAsync failed to create a new instance of the FileUpload, it shall bypass the exception.] */
    @Test (expected = IllegalArgumentException.class)
    public void startFileUploadNewInstanceThrows(@Mocked final FileUpload mockedFileUpload,
                                                 @Mocked final InputStream mockInputStream,
                                                 @Mocked final IotHubSSLContext mockIotHubSSLContext,
                                                 @Mocked final IotHubEventCallback mockedStatusCB,
                                                 @Mocked final PropertyCallBack mockedPropertyCB) throws IOException, URISyntaxException
    {
        // arrange
        final String connString = "HostName=iothub.device.com;CredentialType=SharedAccessKey;DeviceId=testdevice;"
                + "SharedAccessKey=adjkl234j52=";
        final IotHubClientProtocol protocol = IotHubClientProtocol.AMQPS;
        final String destinationBlobName = "valid/blob/name.txt";
        final long streamLength = 100;

        deviceClientInstanceExpectation(connString, protocol);
        new NonStrictExpectations()
        {
            {
                Deencapsulation.invoke(mockConfig, "getIotHubSSLContext");
                result = mockIotHubSSLContext;
                Deencapsulation.newInstance(FileUpload.class, mockConfig);
                result = new IllegalArgumentException();
            }
        };
        DeviceClient client = new DeviceClient(connString, protocol);

        // act
        client.uploadToBlobAsync(destinationBlobName, mockInputStream, streamLength, mockedStatusCB, mockedPropertyCB);
    }

    /* Tests_SRS_DEVICECLIENT_21_051: [If uploadToBlobAsync failed to start the upload using the FileUpload, it shall bypass the exception.] */
    @Test (expected = IllegalArgumentException.class)
    public void startFileUploadUploadToBlobAsyncThrows(@Mocked final FileUpload mockedFileUpload,
                                                       @Mocked final IotHubSSLContext mockIotHubSSLContext,
                                                       @Mocked final InputStream mockInputStream,
                                                       @Mocked final IotHubEventCallback mockedStatusCB,
                                                       @Mocked final PropertyCallBack mockedPropertyCB) throws IOException, URISyntaxException
    {
        // arrange
        final String connString = "HostName=iothub.device.com;CredentialType=SharedAccessKey;DeviceId=testdevice;"
                + "SharedAccessKey=adjkl234j52=";
        final IotHubClientProtocol protocol = IotHubClientProtocol.AMQPS;
        final String destinationBlobName = "valid/blob/name.txt";
        final long streamLength = 100;

        deviceClientInstanceExpectation(connString, protocol);
        new NonStrictExpectations()
        {
            {
                Deencapsulation.invoke(mockConfig, "getIotHubSSLContext");
                result = mockIotHubSSLContext;
                Deencapsulation.newInstance(FileUpload.class, mockConfig);
                result = mockedFileUpload;
                Deencapsulation.invoke(mockedFileUpload, "uploadToBlobAsync",
                        destinationBlobName, mockInputStream, streamLength, mockedStatusCB, mockedPropertyCB);
                result = new IllegalArgumentException();
            }
        };
        DeviceClient client = new DeviceClient(connString, protocol);

        // act
        client.uploadToBlobAsync(destinationBlobName, mockInputStream, streamLength, mockedStatusCB, mockedPropertyCB);
    }

    /* Tests_SRS_DEVICECLIENT_21_053: [If the `config` do not have a valid IotHubSSLContext, the uploadToBlobAsync shall create and set one.] */
    @Test
    public void createIotHubSSLContextIfNotExistsSucceeds(@Mocked final FileUpload mockedFileUpload,
                                        @Mocked final InputStream mockInputStream,
                                        @Mocked final IotHubSSLContext mockIotHubSSLContext,
                                        @Mocked final IotHubEventCallback mockedStatusCB,
                                        @Mocked final PropertyCallBack mockedPropertyCB) throws IOException, URISyntaxException
    {
        // arrange
        final String connString = "HostName=iothub.device.com;CredentialType=SharedAccessKey;DeviceId=testdevice;"
                + "SharedAccessKey=adjkl234j52=";
        final IotHubClientProtocol protocol = IotHubClientProtocol.AMQPS;
        final String destinationBlobName = "valid/blob/name.txt";
        final long streamLength = 100;

        deviceClientInstanceExpectation(connString, protocol);
        new NonStrictExpectations()
        {
            {
                Deencapsulation.invoke(mockConfig, "getIotHubSSLContext");
                result = null;
                Deencapsulation.newInstance(IotHubSSLContext.class, new Class[] {String.class, String.class}, (String)any, (String)any);
                result = mockIotHubSSLContext;
                Deencapsulation.newInstance(FileUpload.class, mockConfig);
                result = mockedFileUpload;
                Deencapsulation.invoke(mockedFileUpload, "uploadToBlobAsync",
                        destinationBlobName, mockInputStream, streamLength, mockedStatusCB, mockedPropertyCB);
            }
        };
        DeviceClient client = new DeviceClient(connString, protocol);

        // act
        client.uploadToBlobAsync(destinationBlobName, mockInputStream, streamLength, mockedStatusCB, mockedPropertyCB);

        // assert
        new Verifications()
        {
            {
                Deencapsulation.invoke(mockConfig, "getIotHubSSLContext");
                times = 1;
                Deencapsulation.newInstance(IotHubSSLContext.class, new Class[] {String.class, String.class}, (String)any, (String)any);
                times = 1;
                Deencapsulation.invoke(mockConfig, "setIotHubSSLContext", new Class[] {IotHubSSLContext.class}, (IotHubSSLContext)any);
                times = 1;
            }
        };
    }

>>>>>>> 564f8032
}<|MERGE_RESOLUTION|>--- conflicted
+++ resolved
@@ -1774,7 +1774,6 @@
         };
     }
 
-<<<<<<< HEAD
     //Tests_SRS_DEVICECLIENT_34_046: [If The provided connection string contains an expired SAS token, throw a SecurityException.]
     @Test (expected = SecurityException.class)
     public void DeviceClientInitializedWithExpiredTokenThrowsSecurityException() throws SecurityException, URISyntaxException, IOException
@@ -1849,7 +1848,7 @@
         // act
         client.sendEventAsync(new Message("hello world"), null, null);
     }
-=======
+
     /* Tests_SRS_DEVICECLIENT_21_044: [The uploadToBlobAsync shall asynchronously upload the stream in `inputStream` to the blob in `destinationBlobName`.] */
     /* Tests_SRS_DEVICECLIENT_21_048: [If there is no instance of the FileUpload, the uploadToBlobAsync shall create a new instance of the FileUpload.] */
     /* Tests_SRS_DEVICECLIENT_21_050: [The uploadToBlobAsync shall start the stream upload process, by calling uploadToBlobAsync on the FileUpload class.] */
@@ -2331,6 +2330,4 @@
             }
         };
     }
-
->>>>>>> 564f8032
 }